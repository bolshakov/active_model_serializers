require "active_support/core_ext/class/attribute"
require "active_support/core_ext/module/anonymous"

module ActiveModel
  # Active Model Array Serializer
  #
  # It serializes an array checking if each element that implements
  # the +active_model_serializer+ method passing down the current scope.
  class ArraySerializer
    attr_reader :object, :scope

    def initialize(object, scope, options={})
      @object, @scope, @options = object, scope, options
      @hash = options[:hash]
    end

    def serializable_array
      @object.map do |item|
        if item.respond_to?(:active_model_serializer) && (serializer = item.active_model_serializer)
          serializer.new(item, scope, :hash => @hash)
        else
          item
        end
      end
    end

    def as_json(*args)
      @hash = {}
      array = serializable_array.as_json(*args)

      if root = @options[:root]
        @hash.merge!(root => array)
      else
        array
      end
    end
  end

  # Active Model Serializer
  #
  # Provides a basic serializer implementation that allows you to easily
  # control how a given object is going to be serialized. On initialization,
  # it expects to object as arguments, a resource and a scope. For example,
  # one may do in a controller:
  #
  #     PostSerializer.new(@post, current_user).to_json
  #
  # The object to be serialized is the +@post+ and the scope is +current_user+.
  #
  # We use the scope to check if a given attribute should be serialized or not.
  # For example, some attributes maybe only be returned if +current_user+ is the
  # author of the post:
  #
  #     class PostSerializer < ActiveModel::Serializer
  #       attributes :title, :body
  #       has_many :comments
  #
  #       private
  #
  #       def attributes
  #         hash = super
  #         hash.merge!(:email => post.email) if author?
  #         hash
  #       end
  #
  #       def author?
  #         post.author == scope
  #       end
  #     end
  #
  class Serializer
    module Associations #:nodoc:
      class Config < Struct.new(:name, :options) #:nodoc:
        def serializer
          options[:serializer]
        end

        def key
          options[:key] || name
        end

<<<<<<< HEAD
        def polymorphic?
          options[:polymorphic]
=======
        protected

        def find_serializable(object, scope, context, options)
          if serializer
            serializer.new(object, scope, options)
          elsif object.respond_to?(:active_model_serializer) && (ams = object.active_model_serializer)
            ams.new(object, scope, options)
          else
            object
          end
>>>>>>> 1e0c9ef9
        end
      end

      class HasMany < Config #:nodoc:
        def serialize(collection, scope, context, options)
          array = collection.map do |item|
            find_serializable(item, scope, context, options).as_json(:root => false)
          end
          { key => array }
        end

        def serialize_ids(collection, scope)
          # Use pluck or select_columns if available
          # return collection.ids if collection.respond_to?(:ids)

          array = collection.map do |item|
            item.read_attribute_for_serialization(:id)
          end

          { key => array }
        end
      end

      class HasOne < Config #:nodoc:
<<<<<<< HEAD
        def serialize(object, scope, options)
          return unless object

          if polymorphic?
            polymorphic_type = object.class.to_s.demodulize
            serializer_class = "#{object.class.to_s}Serializer".constantize

            serializer_class.new(object, scope, options).serializable_hash.merge({
              "#{name}_type".to_sym => polymorphic_type
            })
          else
            serializer.new(object, scope, options).serializable_hash
          end
        end

        def serialize_ids(object, scope)
          return unless object

          if polymorphic?
            { 
              :id => object.read_attribute_for_serialization(:id),
              "#{name}_type".to_sym => object.class.to_s.demodulize
            }
          else
            object.read_attribute_for_serialization(:id)
          end
=======
        def serialize(object, scope, context, options)
          { key => object && find_serializable(object, scope, context, options).as_json(:root => false) }
        end

        def serialize_ids(object, scope)
          { key => object && object.read_attribute_for_serialization(:id) }
>>>>>>> 1e0c9ef9
        end
      end
    end

    class_attribute :_attributes
    self._attributes = {}

    class_attribute :_associations
    self._associations = []

    class_attribute :_root
    class_attribute :_embed
    self._embed = :objects
    class_attribute :_root_embed

    class << self
      # Define attributes to be used in the serialization.
      def attributes(*attrs)
        self._attributes = _attributes.dup

        attrs.each do |attr|
          self._attributes[attr] = attr
        end
      end

      def attribute(attr, options={})
        self._attributes = _attributes.merge(attr => options[:key] || attr)
      end

      def associate(klass, attrs) #:nodoc:
        options = attrs.extract_options!
        self._associations += attrs.map do |attr|
          unless method_defined?(attr)
            class_eval "def #{attr}() object.#{attr} end", __FILE__, __LINE__
          end
<<<<<<< HEAD

          options[:serializer] ||= options[:polymorphic] || begin
            serializer_class = (options[:key] || attr).to_s.classify
            const_get("#{serializer_class}Serializer")
          end

=======
>>>>>>> 1e0c9ef9
          klass.new(attr, options)
        end
      end

      # Defines an association in the object should be rendered.
      #
      # The serializer object should implement the association name
      # as a method which should return an array when invoked. If a method
      # with the association name does not exist, the association name is
      # dispatched to the serialized object.
      def has_many(*attrs)
        associate(Associations::HasMany, attrs)
      end

      # Defines an association in the object should be rendered.
      #
      # The serializer object should implement the association name
      # as a method which should return an object when invoked. If a method
      # with the association name does not exist, the association name is
      # dispatched to the serialized object.
      def has_one(*attrs)
        associate(Associations::HasOne, attrs)
      end

      # Return a schema hash for the current serializer. This information
      # can be used to generate clients for the serialized output.
      #
      # The schema hash has two keys: +attributes+ and +associations+.
      #
      # The +attributes+ hash looks like this:
      #
      #     { :name => :string, :age => :integer }
      #
      # The +associations+ hash looks like this:
      #
      #     { :posts => { :has_many => :posts } }
      #
      # If :key is used:
      #
      #     class PostsSerializer < ActiveModel::Serializer
      #       has_many :posts, :key => :my_posts
      #     end
      #
      # the hash looks like this:
      #
      #     { :my_posts => { :has_many => :posts }
      #
      # This information is extracted from the serializer's model class,
      # which is provided by +SerializerClass.model_class+.
      #
      # The schema method uses the +columns_hash+ and +reflect_on_association+
      # methods, provided by default by ActiveRecord. You can implement these
      # methods on your custom models if you want the serializer's schema method
      # to work.
      #
      # TODO: This is currently coupled to Active Record. We need to
      # figure out a way to decouple those two.
      def schema
        klass = model_class
        columns = klass.columns_hash

        attrs = _attributes.inject({}) do |hash, (name,key)|
          column = columns[name.to_s]
          hash.merge key => column.type
        end

        associations = _associations.inject({}) do |hash, association|
          model_association = klass.reflect_on_association(association.name)
          hash.merge association.key => { model_association.macro => model_association.name }
        end

        { :attributes => attrs, :associations => associations }
      end

      # The model class associated with this serializer.
      def model_class
        name.sub(/Serializer$/, '').constantize
      end

      # Define how associations should be embedded.
      #
      #   embed :objects               # Embed associations as full objects
      #   embed :ids                   # Embed only the association ids
      #   embed :ids, :include => true # Embed the association ids and include objects in the root
      #
      def embed(type, options={})
        self._embed = type
        self._root_embed = true if options[:include]
      end

      # Defines the root used on serialization. If false, disables the root.
      def root(name)
        self._root = name
      end

      def inherited(klass) #:nodoc:
        return if klass.anonymous?
        name = klass.name.demodulize.underscore.sub(/_serializer$/, '')

        klass.class_eval do
          alias_method name.to_sym, :object
          root name.to_sym unless self._root == false
        end
      end
    end

    attr_reader :object, :scope

    def initialize(object, scope, options={})
      @object, @scope, @options = object, scope, options
      @hash = options[:hash]
    end

    # Returns a json representation of the serializable
    # object including the root.
    def as_json(options=nil)
      options ||= {}
      if root = options.fetch(:root, @options.fetch(:root, _root))
        @hash = hash = {}
        hash.merge!(root => serializable_hash)
        hash
      else
        @hash = serializable_hash
      end
    end

    # Returns a hash representation of the serializable
    # object without the root.
    def serializable_hash
      if _embed == :ids
        merge_associations(@hash, associations) if _root_embed
        attributes.merge(association_ids)
      elsif _embed == :objects
        attributes.merge(associations)
      else
        attributes
      end
    end

    # Merge associations for embed case by always adding
    # root associations to the given hash.
    def merge_associations(hash, associations)
      associations.each do |key, value|
        if hash[key]
          hash[key] |= value
        elsif value
          hash[key] = value
        end
      end
    end

    # Returns a hash representation of the serializable
    # object associations.
    def associations
      hash = {}

      _associations.each do |association|
        associated_object = send(association.name)
        hash.merge! association.serialize(associated_object, scope, self, :hash => @hash)
      end

      hash
    end

    # Returns a hash representation of the serializable
    # object associations ids.
    def association_ids
      hash = {}

      _associations.each do |association|
        associated_object = send(association.name)
        hash.merge! association.serialize_ids(associated_object, scope)
      end

      hash
    end

    # Returns a hash representation of the serializable
    # object attributes.
    def attributes
      hash = {}

      _attributes.each do |name,key|
        hash[key] = @object.read_attribute_for_serialization(name)
      end

      hash
    end
  end
end

class Array
  # Array uses ActiveModel::ArraySerializer.
  def active_model_serializer
    ActiveModel::ArraySerializer
  end
end<|MERGE_RESOLUTION|>--- conflicted
+++ resolved
@@ -79,10 +79,10 @@
           options[:key] || name
         end
 
-<<<<<<< HEAD
         def polymorphic?
           options[:polymorphic]
-=======
+        end
+
         protected
 
         def find_serializable(object, scope, context, options)
@@ -93,7 +93,6 @@
           else
             object
           end
->>>>>>> 1e0c9ef9
         end
       end
 
@@ -118,41 +117,30 @@
       end
 
       class HasOne < Config #:nodoc:
-<<<<<<< HEAD
-        def serialize(object, scope, options)
-          return unless object
-
+        def serialize(object, scope, context, options)
           if polymorphic?
-            polymorphic_type = object.class.to_s.demodulize
-            serializer_class = "#{object.class.to_s}Serializer".constantize
-
-            serializer_class.new(object, scope, options).serializable_hash.merge({
-              "#{name}_type".to_sym => polymorphic_type
-            })
+            if object
+              find_serializable(object, scope, context, options).as_json(:root => object.class.to_s.demodulize.underscore.to_sym)
+            else
+              {}
+            end
           else
-            serializer.new(object, scope, options).serializable_hash
-          end
-        end
+            { key => object && find_serializable(object, scope, context, options).as_json(:root => false) }
+          end
+        end
+
 
         def serialize_ids(object, scope)
-          return unless object
 
           if polymorphic?
             { 
-              :id => object.read_attribute_for_serialization(:id),
-              "#{name}_type".to_sym => object.class.to_s.demodulize
+              object.class.to_s.demodulize.underscore.to_sym => object.read_attribute_for_serialization(:id),
             }
+          elsif object
+            { key => object.read_attribute_for_serialization(:id) }
           else
-            object.read_attribute_for_serialization(:id)
-          end
-=======
-        def serialize(object, scope, context, options)
-          { key => object && find_serializable(object, scope, context, options).as_json(:root => false) }
-        end
-
-        def serialize_ids(object, scope)
-          { key => object && object.read_attribute_for_serialization(:id) }
->>>>>>> 1e0c9ef9
+            { key => nil }
+          end
         end
       end
     end
@@ -188,15 +176,6 @@
           unless method_defined?(attr)
             class_eval "def #{attr}() object.#{attr} end", __FILE__, __LINE__
           end
-<<<<<<< HEAD
-
-          options[:serializer] ||= options[:polymorphic] || begin
-            serializer_class = (options[:key] || attr).to_s.classify
-            const_get("#{serializer_class}Serializer")
-          end
-
-=======
->>>>>>> 1e0c9ef9
           klass.new(attr, options)
         end
       end
