require 'active_support/core_ext/class/attribute'

module ActionController
  module Serialization
    extend ActiveSupport::Concern

    include ActionController::Renderers

<<<<<<< HEAD
    ADAPTER_OPTION_KEYS = [:include, :fields, :root]
=======
    ADAPTER_OPTION_KEYS = [:include, :root, :adapter]

    def get_serializer(resource)
      @_serializer ||= @_serializer_opts.delete(:serializer)
      @_serializer ||= ActiveModel::Serializer.serializer_for(resource)

      if @_serializer_opts.key?(:each_serializer)
        @_serializer_opts[:serializer] = @_serializer_opts.delete(:each_serializer)
      end

      @_serializer
    end

    def use_adapter?
      !(@_adapter_opts.key?(:adapter) && !@_adapter_opts[:adapter])
    end
>>>>>>> c53f1da1

    [:_render_option_json, :_render_with_renderer_json].each do |renderer_method|
      define_method renderer_method do |resource, options|
        @_adapter_opts, @_serializer_opts =
          options.partition { |k, _| ADAPTER_OPTION_KEYS.include? k }.map { |h| Hash[h] }

        if use_adapter? && (serializer = get_serializer(resource))
          # omg hax
          object = serializer.new(resource, @_serializer_opts)
          adapter = ActiveModel::Serializer::Adapter.create(object, @_adapter_opts)
          super(adapter, options)
        else
          super(resource, options)
        end
      end
    end
  end
end<|MERGE_RESOLUTION|>--- conflicted
+++ resolved
@@ -6,10 +6,7 @@
 
     include ActionController::Renderers
 
-<<<<<<< HEAD
-    ADAPTER_OPTION_KEYS = [:include, :fields, :root]
-=======
-    ADAPTER_OPTION_KEYS = [:include, :root, :adapter]
+    ADAPTER_OPTION_KEYS = [:include, :fields, :root, :adapter]
 
     def get_serializer(resource)
       @_serializer ||= @_serializer_opts.delete(:serializer)
@@ -25,7 +22,6 @@
     def use_adapter?
       !(@_adapter_opts.key?(:adapter) && !@_adapter_opts[:adapter])
     end
->>>>>>> c53f1da1
 
     [:_render_option_json, :_render_with_renderer_json].each do |renderer_method|
       define_method renderer_method do |resource, options|
